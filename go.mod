module github.com/loft-sh/devpod

<<<<<<< HEAD
go 1.18
=======
go 1.23.1

toolchain go1.24.1
>>>>>>> e31c95fd

require (
	github.com/PaesslerAG/jsonpath v0.1.1
	github.com/alessio/shellescape v1.4.1
	github.com/awslabs/amazon-ecr-credential-helper/ecr-login v0.0.0-20230510185313-f5e39e5f34c7
	github.com/blang/semver v3.5.1+incompatible
	github.com/bmatcuk/doublestar/v4 v4.6.0
	github.com/charmbracelet/huh v0.6.0
	github.com/chrismellard/docker-credential-acr-env v0.0.0-20230304212654-82a0ddb27589
	github.com/compose-spec/compose-go/v2 v2.2.0
	github.com/containers/image/v5 v5.33.1
	github.com/creack/pty v1.1.23
	github.com/distribution/reference v0.6.0
	github.com/docker/cli v27.5.1+incompatible
	github.com/docker/docker v27.5.1+incompatible
	github.com/docker/go-connections v0.5.0
	github.com/evanphx/json-patch v5.8.1+incompatible
	github.com/ghodss/yaml v1.0.0
	github.com/gofrs/flock v0.12.1
	github.com/google/go-containerregistry v0.20.2
	github.com/google/go-containerregistry/pkg/authn/kubernetes v0.0.0-20240418155129-98dd3e91704f
	github.com/google/uuid v1.6.0
	github.com/gorilla/handlers v1.5.2
	github.com/gorilla/websocket v1.5.3
	github.com/joho/godotenv v1.5.1
	github.com/julienschmidt/httprouter v1.3.0
	github.com/loft-sh/agentapi/v4 v4.3.0-devpod.alpha.19
	github.com/loft-sh/analytics-client v0.0.0-20240219162240-2f4c64b2494e
	github.com/loft-sh/api/v4 v4.3.0-devpod.alpha.19
	github.com/loft-sh/apiserver v0.0.0-20250206205835-422f1d472459
	github.com/loft-sh/log v0.0.0-20240219160058-26d83ffb46ac
	github.com/loft-sh/programming-language-detection v0.0.5
	github.com/loft-sh/ssh v0.0.5
	github.com/mattn/go-isatty v0.0.20
	github.com/mgutz/ansi v0.0.0-20200706080929-d51e80ef957d
	github.com/moby/buildkit v0.20.1
	github.com/moby/term v0.5.2
	github.com/onsi/ginkgo/v2 v2.21.0
	github.com/onsi/gomega v1.35.1
	github.com/otiai10/copy v1.7.0
	github.com/pkg/errors v0.9.1
	github.com/pkg/sftp v1.13.6
	github.com/ramr/go-reaper v0.2.3
	github.com/rhysd/go-github-selfupdate v1.2.3
	github.com/sirupsen/logrus v1.9.3
	github.com/skratchdot/open-golang v0.0.0-20200116055534-eef842397966
	github.com/spf13/cobra v1.8.1
	github.com/spf13/pflag v1.0.5
	github.com/takama/daemon v1.0.0
	github.com/tidwall/jsonc v0.3.2
	golang.org/x/crypto v0.36.0
	golang.org/x/sys v0.31.0
	golang.org/x/term v0.30.0
	google.golang.org/grpc v1.69.4
	google.golang.org/protobuf v1.35.2
	gopkg.in/natefinch/npipe.v2 v2.0.0-20160621034901-c1b8fa8bdcce
	gopkg.in/square/go-jose.v2 v2.6.0
	gopkg.in/yaml.v2 v2.4.0
	gotest.tools v2.2.0+incompatible
	k8s.io/api v0.32.1
	k8s.io/apimachinery v0.32.1
	k8s.io/client-go v0.32.1
	k8s.io/klog/v2 v2.130.1
	k8s.io/kube-aggregator v0.32.1
	k8s.io/kubectl v0.29.1
	k8s.io/utils v0.0.0-20241104100929-3ea5e8cea738
	mvdan.cc/sh/v3 v3.6.0
	sigs.k8s.io/controller-runtime v0.20.1
	tailscale.com v1.68.2
)

require (
	cel.dev/expr v0.18.0 // indirect
	cloud.google.com/go/compute/metadata v0.5.2 // indirect
	filippo.io/edwards25519 v1.1.0 // indirect
	github.com/AdaLogics/go-fuzz-headers v0.0.0-20240806141605-e8a1dd7889d6 // indirect
	github.com/AlecAivazis/survey/v2 v2.3.7 // indirect
	github.com/Azure/azure-sdk-for-go v68.0.0+incompatible // indirect
	github.com/Azure/go-autorest v14.2.0+incompatible // indirect
	github.com/Azure/go-autorest/autorest v0.11.29 // indirect
	github.com/Azure/go-autorest/autorest/adal v0.9.23 // indirect
	github.com/Azure/go-autorest/autorest/azure/auth v0.5.12 // indirect
	github.com/Azure/go-autorest/autorest/azure/cli v0.4.6 // indirect
	github.com/Azure/go-autorest/autorest/date v0.3.0 // indirect
	github.com/Azure/go-autorest/logger v0.2.1 // indirect
	github.com/Azure/go-autorest/tracing v0.6.0 // indirect
	github.com/BurntSushi/toml v1.4.1-0.20240526193622-a339e1f7089c // indirect
	github.com/NYTimes/gziphandler v1.1.1 // indirect
	github.com/acarl005/stripansi v0.0.0-20180116102854-5a71ef0e047d // indirect
	github.com/akutz/memconn v0.1.0 // indirect
	github.com/alexbrainman/sspi v0.0.0-20231016080023-1a75b4708caa // indirect
	github.com/antlr4-go/antlr/v4 v4.13.1 // indirect
	github.com/asaskevich/govalidator v0.0.0-20230301143203-a9d515a09cc2 // indirect
	github.com/atotto/clipboard v0.1.4 // indirect
	github.com/aws/aws-sdk-go-v2 v1.30.3 // indirect
	github.com/aws/aws-sdk-go-v2/config v1.27.27 // indirect
	github.com/aws/aws-sdk-go-v2/credentials v1.17.27 // indirect
	github.com/aws/aws-sdk-go-v2/feature/ec2/imds v1.16.11 // indirect
	github.com/aws/aws-sdk-go-v2/internal/configsources v1.3.15 // indirect
	github.com/aws/aws-sdk-go-v2/internal/endpoints/v2 v2.6.15 // indirect
	github.com/aws/aws-sdk-go-v2/internal/ini v1.8.0 // indirect
	github.com/aws/aws-sdk-go-v2/service/ecr v1.18.11 // indirect
	github.com/aws/aws-sdk-go-v2/service/ecrpublic v1.16.2 // indirect
	github.com/aws/aws-sdk-go-v2/service/internal/accept-encoding v1.11.3 // indirect
	github.com/aws/aws-sdk-go-v2/service/internal/presigned-url v1.11.17 // indirect
	github.com/aws/aws-sdk-go-v2/service/ssm v1.44.7 // indirect
	github.com/aws/aws-sdk-go-v2/service/sso v1.22.4 // indirect
	github.com/aws/aws-sdk-go-v2/service/ssooidc v1.26.4 // indirect
	github.com/aws/aws-sdk-go-v2/service/sts v1.30.3 // indirect
	github.com/aws/smithy-go v1.20.3 // indirect
	github.com/aymanbagabas/go-osc52/v2 v2.0.1 // indirect
	github.com/beorn7/perks v1.0.1 // indirect
	github.com/bits-and-blooms/bitset v1.13.0 // indirect
	github.com/blang/semver/v4 v4.0.0 // indirect
	github.com/catppuccin/go v0.2.0 // indirect
	github.com/cenkalti/backoff/v4 v4.3.0 // indirect
	github.com/cespare/xxhash/v2 v2.3.0 // indirect
	github.com/charmbracelet/bubbles v0.20.0 // indirect
	github.com/charmbracelet/bubbletea v1.1.0 // indirect
	github.com/charmbracelet/lipgloss v0.13.0 // indirect
	github.com/charmbracelet/x/ansi v0.2.3 // indirect
	github.com/charmbracelet/x/exp/strings v0.0.0-20240722160745-212f7b056ed0 // indirect
	github.com/charmbracelet/x/term v0.2.0 // indirect
	github.com/cilium/ebpf v0.16.0 // indirect
	github.com/coder/websocket v1.8.12 // indirect
	github.com/containerd/containerd/api v1.8.0 // indirect
	github.com/containerd/containerd/v2 v2.0.3 // indirect
	github.com/containerd/errdefs v1.0.0 // indirect
	github.com/containerd/errdefs/pkg v0.3.0 // indirect
	github.com/containerd/log v0.1.0 // indirect
	github.com/containerd/platforms v1.0.0-rc.1 // indirect
	github.com/containerd/stargz-snapshotter/estargz v0.16.3 // indirect
	github.com/containerd/ttrpc v1.2.7 // indirect
	github.com/containerd/typeurl/v2 v2.2.3 // indirect
	github.com/containers/storage v1.56.1 // indirect
	github.com/coreos/go-iptables v0.7.1-0.20240112124308-65c67c9f46e6 // indirect
	github.com/coreos/go-semver v0.3.1 // indirect
	github.com/coreos/go-systemd/v22 v22.5.0 // indirect
	github.com/davecgh/go-spew v1.1.2-0.20180830191138-d8f796af33cc // indirect
	github.com/dblohm7/wingoes v0.0.0-20240119213807-a09d6be7affa // indirect
	github.com/digitalocean/go-smbios v0.0.0-20180907143718-390a4f403a8e // indirect
	github.com/dimchansky/utfbom v1.1.1 // indirect
	github.com/dustin/go-humanize v1.0.1 // indirect
	github.com/emicklei/go-restful/v3 v3.12.1 // indirect
	github.com/erikgeiser/coninput v0.0.0-20211004153227-1c3628e74d0f // indirect
	github.com/evanphx/json-patch/v5 v5.9.0 // indirect
	github.com/felixge/httpsnoop v1.0.4 // indirect
	github.com/fsnotify/fsnotify v1.7.0 // indirect
	github.com/fxamacker/cbor/v2 v2.7.0 // indirect
	github.com/gaissmai/bart v0.11.1 // indirect
	github.com/go-json-experiment/json v0.0.0-20231102232822-2e55bd4e08b0 // indirect
	github.com/go-ole/go-ole v1.3.0 // indirect
	github.com/go-openapi/jsonpointer v0.21.0 // indirect
	github.com/go-openapi/jsonreference v0.21.0 // indirect
	github.com/go-openapi/swag v0.23.0 // indirect
	github.com/go-task/slim-sprig/v3 v3.0.0 // indirect
	github.com/go-viper/mapstructure/v2 v2.0.0 // indirect
	github.com/godbus/dbus/v5 v5.1.1-0.20230522191255-76236955d466 // indirect
	github.com/golang-jwt/jwt/v4 v4.5.1 // indirect
	github.com/golang/groupcache v0.0.0-20210331224755-41bb18bfe9da // indirect
	github.com/google/btree v1.1.3 // indirect
	github.com/google/cel-go v0.22.0 // indirect
	github.com/google/gnostic-models v0.6.9-0.20230804172637-c7be7c783f49 // indirect
	github.com/google/go-github/v30 v30.1.0 // indirect
	github.com/google/go-querystring v1.0.0 // indirect
	github.com/google/gofuzz v1.2.0 // indirect
	github.com/google/nftables v0.2.1-0.20240414091927-5e242ec57806 // indirect
	github.com/gorilla/csrf v1.7.2 // indirect
	github.com/gorilla/securecookie v1.1.2 // indirect
	github.com/grpc-ecosystem/go-grpc-prometheus v1.2.0 // indirect
	github.com/grpc-ecosystem/grpc-gateway/v2 v2.22.0 // indirect
	github.com/hashicorp/errwrap v1.1.0 // indirect
	github.com/hashicorp/go-cleanhttp v0.5.2 // indirect
	github.com/hashicorp/go-multierror v1.1.1 // indirect
	github.com/hdevalence/ed25519consensus v0.2.0 // indirect
	github.com/illarion/gonotify/v2 v2.0.3 // indirect
	github.com/in-toto/in-toto-golang v0.9.0 // indirect
	github.com/inconshreveable/go-update v0.0.0-20160112193335-8152e7eb6ccf // indirect
	github.com/insomniacslk/dhcp v0.0.0-20231206064809-8c70d406f6d2 // indirect
	github.com/jmespath/go-jmespath v0.4.0 // indirect
	github.com/josharian/intern v1.0.0 // indirect
	github.com/josharian/native v1.1.1-0.20230202152459-5c7d0dd6ab86 // indirect
	github.com/jsimonetti/rtnetlink v1.4.0 // indirect
	github.com/json-iterator/go v1.1.12 // indirect
	github.com/k0kubun/go-ansi v0.0.0-20180517002512-3bf9e2903213 // indirect
	github.com/kortschak/wol v0.0.0-20200729010619-da482cc4850a // indirect
	github.com/kylelemons/godebug v1.1.0 // indirect
	github.com/liggitt/tabwriter v0.0.0-20181228230101-89fcab3d43de // indirect
	github.com/loft-sh/admin-apis v0.0.0-20250221182517-7499d86167d2 // indirect
	github.com/lucasb-eyer/go-colorful v1.2.0 // indirect
	github.com/mailru/easyjson v0.7.7 // indirect
	github.com/mattn/go-localereader v0.0.1 // indirect
	github.com/mdlayher/genetlink v1.3.2 // indirect
	github.com/mdlayher/netlink v1.7.2 // indirect
	github.com/mdlayher/sdnotify v1.0.0 // indirect
	github.com/mdlayher/socket v0.5.0 // indirect
	github.com/miekg/dns v1.1.58 // indirect
	github.com/mitchellh/go-homedir v1.1.0 // indirect
	github.com/mitchellh/go-ps v1.0.0 // indirect
	github.com/mitchellh/go-wordwrap v1.0.1 // indirect
	github.com/mitchellh/hashstructure/v2 v2.0.2 // indirect
	github.com/moby/docker-image-spec v1.3.1 // indirect
	github.com/moby/locker v1.0.1 // indirect
	github.com/moby/spdystream v0.5.0 // indirect
	github.com/moby/sys/capability v0.3.0 // indirect
	github.com/moby/sys/mountinfo v0.7.2 // indirect
	github.com/moby/sys/user v0.3.0 // indirect
	github.com/modern-go/concurrent v0.0.0-20180306012644-bacd9c7ef1dd // indirect
	github.com/modern-go/reflect2 v1.0.2 // indirect
	github.com/muesli/ansi v0.0.0-20230316100256-276c6243b2f6 // indirect
	github.com/muesli/cancelreader v0.2.2 // indirect
	github.com/muesli/termenv v0.15.3-0.20240618155329-98d742f6907a // indirect
	github.com/munnerz/goautoneg v0.0.0-20191010083416-a7dc8b61c822 // indirect
	github.com/mxk/go-flowrate v0.0.0-20140419014527-cca7078d478f // indirect
	github.com/olekukonko/tablewriter v0.0.5 // indirect
	github.com/opencontainers/image-spec v1.1.0 // indirect
	github.com/opencontainers/runtime-spec v1.2.0 // indirect
	github.com/pierrec/lz4/v4 v4.1.21 // indirect
	github.com/planetscale/vtprotobuf v0.6.1-0.20240319094008-0393e58bdf10 // indirect
	github.com/prometheus-community/pro-bing v0.4.0 // indirect
	github.com/prometheus/client_golang v1.20.5 // indirect
	github.com/prometheus/client_model v0.6.1 // indirect
	github.com/prometheus/common v0.60.0 // indirect
	github.com/prometheus/procfs v0.15.1 // indirect
	github.com/rivo/uniseg v0.4.7 // indirect
	github.com/safchain/ethtool v0.3.0 // indirect
	github.com/secure-systems-lab/go-securesystemslib v0.8.0 // indirect
	github.com/shibumi/go-pathspec v1.3.0 // indirect
	github.com/stoewer/go-strcase v1.3.0 // indirect
	github.com/tailscale/certstore v0.1.1-0.20231202035212-d3fa0460f47e // indirect
	github.com/tailscale/go-winio v0.0.0-20231025203758-c4f33415bf55 // indirect
	github.com/tailscale/golang-x-crypto v0.0.0-20240604161659-3fde5e568aa4 // indirect
	github.com/tailscale/goupnp v1.0.1-0.20210804011211-c64d0f06ea05 // indirect
	github.com/tailscale/hujson v0.0.0-20221223112325-20486734a56a // indirect
	github.com/tailscale/netlink v1.1.1-0.20240822203006-4d49adab4de7 // indirect
	github.com/tailscale/peercred v0.0.0-20240214030740-b535050b2aa4 // indirect
	github.com/tailscale/web-client-prebuilt v0.0.0-20240226180453-5db17b287bf1 // indirect
	github.com/tailscale/wireguard-go v0.0.0-20241113014420-4e883d38c8d3 // indirect
	github.com/tcnksm/go-gitconfig v0.1.2 // indirect
	github.com/tcnksm/go-httpstat v0.2.0 // indirect
	github.com/tonistiigi/go-csvvalue v0.0.0-20240710180619-ddb21b71c0b4 // indirect
	github.com/u-root/uio v0.0.0-20240118234441-a3c409a6018e // indirect
	github.com/ulikunitz/xz v0.5.12 // indirect
	github.com/vbatts/tar-split v0.11.6 // indirect
	github.com/vishvananda/netns v0.0.5 // indirect
	github.com/x448/float16 v0.8.4 // indirect
	go.etcd.io/etcd/api/v3 v3.5.16 // indirect
	go.etcd.io/etcd/client/pkg/v3 v3.5.16 // indirect
	go.etcd.io/etcd/client/v3 v3.5.16 // indirect
	go.opentelemetry.io/auto/sdk v1.1.0 // indirect
	go.opentelemetry.io/contrib/instrumentation/google.golang.org/grpc/otelgrpc v0.56.0 // indirect
	go.opentelemetry.io/contrib/instrumentation/net/http/httptrace/otelhttptrace v0.56.0 // indirect
	go.opentelemetry.io/contrib/instrumentation/net/http/otelhttp v0.58.0 // indirect
	go.opentelemetry.io/otel v1.33.0 // indirect
	go.opentelemetry.io/otel/exporters/otlp/otlptrace v1.31.0 // indirect
	go.opentelemetry.io/otel/exporters/otlp/otlptrace/otlptracegrpc v1.31.0 // indirect
	go.opentelemetry.io/otel/metric v1.33.0 // indirect
	go.opentelemetry.io/otel/sdk v1.31.0 // indirect
	go.opentelemetry.io/otel/trace v1.33.0 // indirect
	go.opentelemetry.io/proto/otlp v1.3.1 // indirect
	go.uber.org/multierr v1.11.0 // indirect
	go.uber.org/zap v1.27.0 // indirect
	go4.org/mem v0.0.0-20220726221520-4f986261bf13 // indirect
	go4.org/netipx v0.0.0-20231129151722-fdeea329fbba // indirect
	golang.org/x/exp v0.0.0-20250106191152-7588d65b2ba8 // indirect
	golang.org/x/mod v0.22.0 // indirect
	golang.org/x/oauth2 v0.28.0 // indirect
	golang.zx2c4.com/wintun v0.0.0-20230126152724-0fa3db229ce2 // indirect
	golang.zx2c4.com/wireguard/windows v0.5.3 // indirect
	gomodules.xyz/jsonpatch/v2 v2.4.0 // indirect
	google.golang.org/genproto/googleapis/api v0.0.0-20241021214115-324edc3d5d38 // indirect
	google.golang.org/genproto/googleapis/rpc v0.0.0-20241021214115-324edc3d5d38 // indirect
	gopkg.in/evanphx/json-patch.v4 v4.12.0 // indirect
	gopkg.in/inf.v0 v0.9.1 // indirect
	gopkg.in/natefinch/lumberjack.v2 v2.2.1 // indirect
	gvisor.dev/gvisor v0.0.0-20240722211153-64c016c92987 // indirect
	k8s.io/apiextensions-apiserver v0.32.1 // indirect
	k8s.io/apiserver v0.32.1 // indirect
	k8s.io/cli-runtime v0.29.1 // indirect
	k8s.io/component-base v0.32.1 // indirect
	k8s.io/kube-openapi v0.0.0-20241105132330-32ad38e42d3f // indirect
	k8s.io/metrics v0.32.1 // indirect
	sigs.k8s.io/apiserver-network-proxy/konnectivity-client v0.31.0 // indirect
	sigs.k8s.io/json v0.0.0-20241010143419-9aa6b5e7a4b3 // indirect
	sigs.k8s.io/structured-merge-diff/v4 v4.4.2 // indirect
	sigs.k8s.io/yaml v1.4.0 // indirect
)

require (
	github.com/Azure/go-ansiterm v0.0.0-20250102033503-faa5f7b0171c // indirect
	github.com/Microsoft/go-winio v0.6.2 // indirect
	github.com/PaesslerAG/gval v1.0.0 // indirect
	github.com/anmitsu/go-shlex v0.0.0-20200514113438-38f4b401e2be // indirect
	github.com/containerd/console v1.0.4 // indirect
	github.com/containerd/continuity v0.4.5 // indirect
	github.com/denisbrodbeck/machineid v1.0.1
	github.com/docker/distribution v2.8.3+incompatible // indirect
	github.com/docker/docker-credential-helpers v0.8.2 // indirect
	github.com/docker/go-units v0.5.0 // indirect
	github.com/go-logr/logr v1.4.2
	github.com/go-logr/stdr v1.2.2 // indirect
	github.com/gogo/protobuf v1.3.2 // indirect
	github.com/golang/protobuf v1.5.4 // indirect
	github.com/google/go-cmp v0.6.0
	github.com/google/pprof v0.0.0-20241029153458-d1b30febd7db // indirect
	github.com/google/shlex v0.0.0-20191202100458-e7afc7fbc510 // indirect
	github.com/inconshreveable/mousetrap v1.1.0 // indirect
	github.com/kballard/go-shellquote v0.0.0-20180428030007-95032a82bc51 // indirect
	github.com/klauspost/compress v1.17.11 // indirect
	github.com/kr/fs v0.1.0 // indirect
	github.com/mattn/go-colorable v0.1.13 // indirect
	github.com/mattn/go-runewidth v0.0.16 // indirect
	github.com/mattn/go-shellwords v1.0.12 // indirect
	github.com/moby/patternmatcher v0.6.0
	github.com/moby/sys/signal v0.7.1 // indirect
	github.com/morikuni/aec v1.0.0 // indirect
	github.com/opencontainers/go-digest v1.0.0 // indirect
	github.com/tonistiigi/fsutil v0.0.0-20250113203817-b14e27f4135a
	github.com/tonistiigi/units v0.0.0-20180711220420-6950e57a87ea // indirect
	github.com/tonistiigi/vt100 v0.0.0-20240514184818-90bafcd6abab // indirect
	github.com/xeipuuv/gojsonpointer v0.0.0-20190905194746-02993c407bfb // indirect
	github.com/xeipuuv/gojsonreference v0.0.0-20180127040603-bd5ef7bd5415 // indirect
	github.com/xeipuuv/gojsonschema v1.2.0 // indirect
	golang.org/x/net v0.37.0 // indirect
	golang.org/x/sync v0.12.0 // indirect
	golang.org/x/text v0.23.0 // indirect
	golang.org/x/time v0.9.0 // indirect
	golang.org/x/tools v0.29.0 // indirect
	gopkg.in/yaml.v3 v3.0.1 // indirect
)

replace tailscale.com => github.com/loft-sh/tailscale v1.78.1-loft.6<|MERGE_RESOLUTION|>--- conflicted
+++ resolved
@@ -1,12 +1,8 @@
 module github.com/loft-sh/devpod
 
-<<<<<<< HEAD
-go 1.18
-=======
-go 1.23.1
-
-toolchain go1.24.1
->>>>>>> e31c95fd
+go 1.23
+
+// toolchain go1.24.1 - commented out as it's not supported
 
 require (
 	github.com/PaesslerAG/jsonpath v0.1.1
