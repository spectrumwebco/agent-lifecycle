[package]
name = "kled-beta"
version = "0.0.5"
description = "Kled Desktop Application"
authors = ["Spectrum Web Co"]
license = ""
repository = ""
edition = "2021"

[build-dependencies]
<<<<<<< HEAD
tauri-build = { version = "1.5.0", features = [] }
=======
tauri-build = { version = "2.0.0-alpha.20", features = [] }
>>>>>>> 5c285002

[dependencies]
# SpacetimeDB
spacetimedb-sdk = "0.8.2"
hex = "0.4"

# Tauri
<<<<<<< HEAD
tauri = { version = "1.5.0", features = [
        "macos-private-api",
        "icon-ico",
        "icon-png",
        "system-tray",
        "shell-open",
        "dialog",
        "fs-all",
        "http-all",
        "path-all",
        "process-all",
        "window-all"
=======
tauri = { version = "2.0.0-alpha.20", features = [
        "macos-private-api",
        "wry",
        "tray-icon",
        "image-ico",
        "image-png",
        "custom-protocol"
>>>>>>> 5c285002
] }
# Serde
serde_json = "1.0"
serde = { version = "1.0", features = ["derive"] }
serde_qs = "0.12.0"
serde_yaml = "0.9.21"
serde_urlencoded = "0.7.1"
# SpacetimeDB
kled-spacetime-server = { path = "../server" }

# Tauri plugins
<<<<<<< HEAD
tauri-plugin-deep-link = { version = "0.1.0" }
tauri-plugin-store = { version = "1.0.0-beta" }
tauri-plugin-dialog = { version = "1.0.0-beta" }
tauri-plugin-shell = { version = "1.0.0-beta" }
tauri-plugin-clipboard-manager = { version = "1.0.0-beta" }
tauri-plugin-fs = { version = "1.0.0-beta" }
tauri-plugin-os = { version = "1.0.0-beta" }
tauri-plugin-process = { version = "1.0.0-beta" }
tauri-plugin-updater = { version = "1.0.0-beta" }
tauri-plugin-notification = { version = "1.0.0-beta" }
tauri-plugin-single-instance = { version = "1.0.0-beta" }
=======
tauri-plugin-deep-link = "2.0.0-alpha.20"
tauri-plugin-store = "2.0.0-alpha.20"
tauri-plugin-dialog = "2.0.0-alpha.20"
tauri-plugin-shell = "2.0.0-alpha.20"
tauri-plugin-clipboard-manager = "2.1.0-beta.7"
tauri-plugin-fs = "2.0.0-alpha.20"
tauri-plugin-os = "2.0.0-alpha.20"
tauri-plugin-process = "2.0.0-alpha.20"
tauri-plugin-updater = "2.0.0-alpha.20"
tauri-plugin-notification = "2.0.0-alpha.20"
tauri-plugin-single-instance = "2.0.0-alpha.20"
>>>>>>> 5c285002

# Logging
log = { version = "0.4" }
tauri-plugin-log = { version = "2" }
# Datetime
chrono = { version = "0.4.23", features = ["serde"] }

tokio = { version = "1.26.0", features = [
        "time",
        "parking_lot",
        "sync",
        "net",
] }
thiserror = "1.0.38"
regex = "1.7.1"
lazy_static = "1.4.0"
url = "2.3.1"
anyhow = "1.0.70"
dirs = "5.0.1"
reqwest = { version = "0.12.12", features = ["json"] }
uuid = { version = "1.4.1", features = ["v4", "serde"] }
dispatch = "0.2.0"
ts-rs = { version = "6.2.1", features = ["serde-compat", "chrono-impl"] }
semver = "1.0.18"
strip-ansi-escapes = "0.1.1"
axum = { version = "0.7.1", features = ["ws"] }
tower-http = { version = "0.5.1", features = ["cors"] }
http = "1.0.0"
nix = { version = "0.29.0", features = ["signal"] }
interprocess = "1.2.1"
hyper = { version = "1.6.0", features = ["client", "http1"] }
pin-project-lite = "0.2.16"
bytes = "1.10.0"
http-body-util = "0.1.2"

[target.'cfg(target_os = "windows")'.dependencies]
winreg = "0.50.0"
windows = { version = "0.48", features = [
        "Win32_Foundation",
        "Win32_UI_WindowsAndMessaging",
        "Win32_System",
        "Win32_System_Diagnostics",
        "Win32_System_Diagnostics_ToolHelp",
        "Win32_System_Threading",
] }

[target.'cfg(target_os = "macos")'.dependencies]
window-vibrancy = "0.5.2"
cocoa = "0.24"
objc = "0.2"

[features]
# by default Tauri runs in production mode
# when `tauri dev` runs it is executed with `cargo run --no-default-features` if `devPath` is an URL
default = ["custom-protocol"]
# this feature is used used for production builds where `devPath` points to the filesystem
# DO NOT remove this
custom-protocol = ["tauri/custom-protocol"]<|MERGE_RESOLUTION|>--- conflicted
+++ resolved
@@ -8,11 +8,7 @@
 edition = "2021"
 
 [build-dependencies]
-<<<<<<< HEAD
-tauri-build = { version = "1.5.0", features = [] }
-=======
 tauri-build = { version = "2.0.0-alpha.20", features = [] }
->>>>>>> 5c285002
 
 [dependencies]
 # SpacetimeDB
@@ -20,20 +16,6 @@
 hex = "0.4"
 
 # Tauri
-<<<<<<< HEAD
-tauri = { version = "1.5.0", features = [
-        "macos-private-api",
-        "icon-ico",
-        "icon-png",
-        "system-tray",
-        "shell-open",
-        "dialog",
-        "fs-all",
-        "http-all",
-        "path-all",
-        "process-all",
-        "window-all"
-=======
 tauri = { version = "2.0.0-alpha.20", features = [
         "macos-private-api",
         "wry",
@@ -41,7 +23,6 @@
         "image-ico",
         "image-png",
         "custom-protocol"
->>>>>>> 5c285002
 ] }
 # Serde
 serde_json = "1.0"
@@ -53,19 +34,6 @@
 kled-spacetime-server = { path = "../server" }
 
 # Tauri plugins
-<<<<<<< HEAD
-tauri-plugin-deep-link = { version = "0.1.0" }
-tauri-plugin-store = { version = "1.0.0-beta" }
-tauri-plugin-dialog = { version = "1.0.0-beta" }
-tauri-plugin-shell = { version = "1.0.0-beta" }
-tauri-plugin-clipboard-manager = { version = "1.0.0-beta" }
-tauri-plugin-fs = { version = "1.0.0-beta" }
-tauri-plugin-os = { version = "1.0.0-beta" }
-tauri-plugin-process = { version = "1.0.0-beta" }
-tauri-plugin-updater = { version = "1.0.0-beta" }
-tauri-plugin-notification = { version = "1.0.0-beta" }
-tauri-plugin-single-instance = { version = "1.0.0-beta" }
-=======
 tauri-plugin-deep-link = "2.0.0-alpha.20"
 tauri-plugin-store = "2.0.0-alpha.20"
 tauri-plugin-dialog = "2.0.0-alpha.20"
@@ -77,7 +45,6 @@
 tauri-plugin-updater = "2.0.0-alpha.20"
 tauri-plugin-notification = "2.0.0-alpha.20"
 tauri-plugin-single-instance = "2.0.0-alpha.20"
->>>>>>> 5c285002
 
 # Logging
 log = { version = "0.4" }
