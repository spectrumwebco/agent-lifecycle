--- conflicted
+++ resolved
@@ -8,11 +8,7 @@
     },
     http::{HeaderMap, StatusCode},
     response::{IntoResponse, Response},
-<<<<<<< HEAD
     routing::{any, delete, get, post},
-=======
-    routing::{any, get, post, delete},
->>>>>>> d887e123
     Json, Router,
 };
 use http::Method;
@@ -354,11 +350,7 @@
         .unwrap()
 }
 
-<<<<<<< HEAD
-async fn get_slack_user_info(access_token: &str) -> anyhow::Result<UserInfo> {
-=======
 async fn get_slack_user_info(access_token: &str) -> Result<UserInfo, anyhow::Error> {
->>>>>>> d887e123
     let client = reqwest::Client::new();
     let response = client
         .get("https://slack.com/api/users.identity")
@@ -388,11 +380,7 @@
 async fn auth_status_handler(
     AxumState(_server): AxumState<ServerState>,
 ) -> impl IntoResponse {
-<<<<<<< HEAD
     let _state = _server.app_handle.state::<AppState>();
-=======
-    let _state = server.app_handle.state::<AppState>();
->>>>>>> d887e123
     
     let status = AuthStatus {
         authenticated: true,
@@ -434,11 +422,7 @@
     AxumState(_server): AxumState<ServerState>,
     Json(payload): Json<GenerateApiKeyRequest>,
 ) -> impl IntoResponse {
-<<<<<<< HEAD
     let _state = _server.app_handle.state::<AppState>();
-=======
-    let _state = server.app_handle.state::<AppState>();
->>>>>>> d887e123
     
     let user_id = "U12345678".to_string();
     let user_email = "test@example.com".to_string();
